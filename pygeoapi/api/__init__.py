# =================================================================
#
# Authors: Tom Kralidis <tomkralidis@gmail.com>
#          Francesco Bartoli <xbartolone@gmail.com>
#          Sander Schaminee <sander.schaminee@geocat.net>
#          John A Stevenson <jostev@bgs.ac.uk>
#          Colin Blackburn <colb@bgs.ac.uk>
#          Ricardo Garcia Silva <ricardo.garcia.silva@geobeyond.it>
#
# Copyright (c) 2024 Tom Kralidis
# Copyright (c) 2022 Francesco Bartoli
# Copyright (c) 2022 John A Stevenson and Colin Blackburn
# Copyright (c) 2023 Ricardo Garcia Silva
#
# Permission is hereby granted, free of charge, to any person
# obtaining a copy of this software and associated documentation
# files (the "Software"), to deal in the Software without
# restriction, including without limitation the rights to use,
# copy, modify, merge, publish, distribute, sublicense, and/or sell
# copies of the Software, and to permit persons to whom the
# Software is furnished to do so, subject to the following
# conditions:
#
# The above copyright notice and this permission notice shall be
# included in all copies or substantial portions of the Software.
#
# THE SOFTWARE IS PROVIDED "AS IS", WITHOUT WARRANTY OF ANY KIND,
# EXPRESS OR IMPLIED, INCLUDING BUT NOT LIMITED TO THE WARRANTIES
# OF MERCHANTABILITY, FITNESS FOR A PARTICULAR PURPOSE AND
# NONINFRINGEMENT. IN NO EVENT SHALL THE AUTHORS OR COPYRIGHT
# HOLDERS BE LIABLE FOR ANY CLAIM, DAMAGES OR OTHER LIABILITY,
# WHETHER IN AN ACTION OF CONTRACT, TORT OR OTHERWISE, ARISING
# FROM, OUT OF OR IN CONNECTION WITH THE SOFTWARE OR THE USE OR
# OTHER DEALINGS IN THE SOFTWARE.
#
# =================================================================

"""
Root level code of pygeoapi, parsing content provided by web framework.
Returns content from plugins and sets responses.
"""

import asyncio
from collections import OrderedDict
from copy import deepcopy
from datetime import datetime
from functools import partial
from gzip import compress
from http import HTTPStatus
import logging
import re
import sys
from typing import Any, Tuple, Union, Optional

from dateutil.parser import parse as dateparse
import pytz

from pygeoapi import __version__, l10n
from pygeoapi.linked_data import jsonldify, jsonldify_collection
from pygeoapi.log import setup_logger
from pygeoapi.plugin import load_plugin
from pygeoapi.process.manager.base import get_manager
from pygeoapi.provider.base import (
    ProviderConnectionError,
    ProviderGenericError,
    ProviderTypeError,
)

from pygeoapi.util import (
    CrsTransformSpec,
    TEMPLATES,
    UrlPrefetcher,
    dategetter,
    filter_dict_by_key_value,
    get_api_rules,
    get_base_url,
    get_provider_by_type,
    get_provider_default,
    get_typed_value,
    get_crs_from_uri,
    get_supported_crs_list,
    render_j2_template,
    to_json,
)

LOGGER = logging.getLogger(__name__)

#: Return headers for requests (e.g:X-Powered-By)
HEADERS = {
    "Content-Type": "application/json",
    "X-Powered-By": f"pygeoapi {__version__}",
}

CHARSET = ["utf-8"]
F_JSON = "json"
F_HTML = "html"
F_JSONLD = "jsonld"
F_GZIP = "gzip"
F_PNG = "png"
F_JPEG = "jpeg"
F_MVT = "mvt"
F_NETCDF = "NetCDF"

#: Formats allowed for ?f= requests (order matters for complex MIME types)
FORMAT_TYPES = OrderedDict(
    (
        (F_HTML, "text/html"),
        (F_JSONLD, "application/ld+json"),
        (F_JSON, "application/json"),
        (F_PNG, "image/png"),
        (F_JPEG, "image/jpeg"),
        (F_MVT, "application/vnd.mapbox-vector-tile"),
        (F_NETCDF, "application/x-netcdf"),
    )
)

#: Locale used for system responses (e.g. exceptions)
SYSTEM_LOCALE = l10n.Locale("en", "US")

CONFORMANCE_CLASSES = [
    "http://www.opengis.net/spec/ogcapi-common-1/1.0/conf/core",
    "http://www.opengis.net/spec/ogcapi-common-2/1.0/conf/collections",
    "http://www.opengis.net/spec/ogcapi-common-1/1.0/conf/landing-page",
    "http://www.opengis.net/spec/ogcapi-common-1/1.0/conf/json",
    "http://www.opengis.net/spec/ogcapi-common-1/1.0/conf/html",
    "http://www.opengis.net/spec/ogcapi-common-1/1.0/conf/oas30",
]

OGC_RELTYPES_BASE = "http://www.opengis.net/def/rel/ogc/1.0"

DEFAULT_CRS_LIST = [
    "http://www.opengis.net/def/crs/OGC/1.3/CRS84",
    "http://www.opengis.net/def/crs/OGC/1.3/CRS84h",
]

DEFAULT_CRS = "http://www.opengis.net/def/crs/OGC/1.3/CRS84"
DEFAULT_STORAGE_CRS = DEFAULT_CRS


def all_apis() -> dict:
    """
    Return all supported API modules

    NOTE: this is a function and not a constant to avoid import loops

    :returns: `dict` of API provider type, API module
    """

    from . import (
        coverages,
        environmental_data_retrieval,
        itemtypes,
        maps,
        processes,
        tiles,
        stac,
    )

    return {
        "coverage": coverages,
        "edr": environmental_data_retrieval,
        "itemtypes": itemtypes,
        "map": maps,
        "process": processes,
        "tile": tiles,
        "stac": stac,
    }


def pre_process(func):
    """
    Decorator that transforms an incoming Request instance specific to the
    web framework (i.e. Flask, Starlette or Django) into a generic
    :class:`APIRequest` instance.

    :param func: decorated function

    :returns: `func`
    """

    def inner(*args):
        cls, req_in = args[:2]
        req_out = APIRequest.with_data(req_in, getattr(cls, "locales", set()))
        if len(args) > 2:
            return func(cls, req_out, *args[2:])
        else:
            return func(cls, req_out)

    return inner


# TODO: remove this when all functions have been refactored
def gzip(func):
    """
    Decorator that compresses the content of an outgoing API result
    instance if the Content-Encoding response header was set to gzip.

    :param func: decorated function

    :returns: `func`
    """

    def inner(*args, **kwargs):
        headers, status, content = func(*args, **kwargs)
        charset = CHARSET[0]
        if F_GZIP in headers.get("Content-Encoding", []):
            try:
                if isinstance(content, bytes):
                    # bytes means Content-Type needs to be set upstream
                    content = compress(content)
                else:
                    headers["Content-Type"] = (
                        f"{headers['Content-Type']}; charset={charset}"
                    )
                    content = compress(content.encode(charset))
            except TypeError as err:
                headers.pop("Content-Encoding")
                LOGGER.error(f"Error in compression: {err}")

        return headers, status, content

    return inner


def apply_gzip(headers: dict, content: Union[str, bytes]) -> Union[str, bytes]:
    """
    Compress content if requested in header.
    """
    charset = CHARSET[0]
    if F_GZIP in headers.get("Content-Encoding", []):
        try:
            if isinstance(content, bytes):
                # bytes means Content-Type needs to be set upstream
                content = compress(content)
            else:
                headers["Content-Type"] = (
                    f"{headers['Content-Type']}; charset={charset}"
                )
                content = compress(content.encode(charset))
        except TypeError as err:
            headers.pop("Content-Encoding")
            LOGGER.error(f"Error in compression: {err}")
    return content


class APIRequest:
    """
    Transforms an incoming server-specific Request into an object
    with some generic helper methods and properties.

    .. note::   Typically, this instance is created automatically by the
                :func:`pre_process` decorator. **Every** API method that has
                been routed to a REST endpoint should be decorated by the
                :func:`pre_process` function.
                Therefore, **all** routed API methods should at least have 1
                argument that holds the (transformed) request.

    The following example API method will:

    - transform the incoming Flask/Starlette/Django `Request` into an
      `APIRequest`using the :func:`pre_process` decorator;
    - call :meth:`is_valid` to check if the incoming request was valid, i.e.
      that the user requested a valid output format or no format at all
      (which means the default format);
    - call :meth:`API.get_format_exception` if the requested format was
      invalid;
    - create a `dict` with the appropriate `Content-Type` header for the
      requested format and a `Content-Language` header if any specific language
      was requested.

    .. code-block:: python

       @pre_process
       def example_method(self, request: Union[APIRequest, Any], custom_arg):
          if not request.is_valid():
             return self.get_format_exception(request)

          headers = request.get_response_headers()

          # generate response_body here

          return headers, HTTPStatus.OK, response_body


    The following example API method is similar as the one above, but will also
    allow the user to request a non-standard format (e.g. ``f=xml``).
    If `xml` was requested, we set the `Content-Type` ourselves. For the
    standard formats, the `APIRequest` object sets the `Content-Type`.

    .. code-block:: python

       @pre_process
       def example_method(self, request: Union[APIRequest, Any], custom_arg):
          if not request.is_valid(['xml']):
             return self.get_format_exception(request)

          content_type = 'application/xml' if request.format == 'xml' else None
          headers = request.get_response_headers(content_type)

          # generate response_body here

          return headers, HTTPStatus.OK, response_body

    Note that you don't *have* to call :meth:`is_valid`, but that you can also
    perform a custom check on the requested output format by looking at the
    :attr:`format` property.
    Other query parameters are available through the :attr:`params` property as
    a `dict`. The request body is available through the :attr:`data` property.

    .. note::   If the request data (body) is important, **always** create a
                new `APIRequest` instance using the :meth:`with_data` factory
                method.
                The :func:`pre_process` decorator will use this automatically.

    :param request:             The web platform specific Request instance.
    :param supported_locales:   List or set of supported Locale instances.
    """

    def __init__(self, request, supported_locales):
        # Set default request data
        self._data = b""

        # Copy request query parameters
        self._args = self._get_params(request)

        # Get path info
        if hasattr(request, "scope"):
            self._path_info = request.scope["path"].strip("/")
        elif hasattr(request.headers, "environ"):
            self._path_info = request.headers.environ["PATH_INFO"].strip("/")
        elif hasattr(request, "path_info"):
            self._path_info = request.path_info

        # Extract locale from params or headers
        self._raw_locale, self._locale = self._get_locale(
            request.headers, supported_locales
        )

        # Determine format
        self._format = self._get_format(request.headers)

        # Get received headers
        self._headers = self.get_request_headers(request.headers)

    # TODO: remove this after all views have been refactored (only used
    #       in pre_process)
    @classmethod
    def with_data(cls, request, supported_locales) -> "APIRequest":
        """
        Factory class method to create an `APIRequest` instance with data.

        If the request body is required, an `APIRequest` should always be
        instantiated using this class method. The reason for this is, that the
        Starlette request body needs to be awaited (async), which cannot be
        achieved in the :meth:`__init__` method of the `APIRequest`.
        However, `APIRequest` can still be initialized using :meth:`__init__`,
        but then the :attr:`data` property value will always be empty.

        :param request:             The web platform specific Request instance.
        :param supported_locales:   List or set of supported Locale instances.
        :returns:                   An `APIRequest` instance with data.
        """

        api_req = cls(request, supported_locales)
        if hasattr(request, "data"):
            # Set data from Flask request
            api_req._data = request.data
        elif hasattr(request, "body"):
            if "django" in str(request.__class__):
                # Set data from Django request
                api_req._data = request.body
            else:
                # Set data from Starlette request after async
                # coroutine completion
                # TODO:
                # this now blocks, but once Flask v2 with async support
                # has been implemented, with_data() can become async too
                loop = asyncio.get_event_loop()
                api_req._data = asyncio.run_coroutine_threadsafe(
                    request.body(), loop
                ).result(1)
        return api_req

    @classmethod
    def from_flask(cls, request, supported_locales) -> "APIRequest":
        """Factory class similar to with_data, but only for flask requests"""
        api_req = cls(request, supported_locales)
        api_req._data = request.data
        return api_req

    @classmethod
    async def from_starlette(cls, request, supported_locales) -> "APIRequest":
        """Factory class similar to with_data, but only for starlette requests"""
        api_req = cls(request, supported_locales)
        api_req._data = await request.body()
        return api_req

    @classmethod
    def from_django(cls, request, supported_locales) -> "APIRequest":
        """Factory class similar to with_data, but only for django requests"""
        api_req = cls(request, supported_locales)
        api_req._data = request.body
        return api_req

    @staticmethod
    def _get_params(request):
        """
        Extracts the query parameters from the `Request` object.

        :param request: A Flask or Starlette Request instance
        :returns: `ImmutableMultiDict` or empty `dict`
        """

        if hasattr(request, "args"):
            # Return ImmutableMultiDict from Flask request
            return request.args
        elif hasattr(request, "query_params"):
            # Return ImmutableMultiDict from Starlette request
            return request.query_params
        elif hasattr(request, "GET"):
            # Return QueryDict from Django GET request
            return request.GET
        elif hasattr(request, "POST"):
            # Return QueryDict from Django GET request
            return request.POST
        LOGGER.debug("No query parameters found")
        return {}

    def _get_locale(self, headers, supported_locales):
        """
        Detects locale from "lang=<language>" param or `Accept-Language`
        header. Returns a tuple of (raw, locale) if found in params or headers.
        Returns a tuple of (raw default, default locale) if not found.

        :param headers: A dict with Request headers
        :param supported_locales: List or set of supported Locale instances
        :returns: A tuple of (str, Locale)
        """

        raw = None
        try:
            default_locale = l10n.str2locale(supported_locales[0])
        except (TypeError, IndexError, l10n.LocaleError) as err:
            # This should normally not happen, since the API class already
            # loads the supported languages from the config, which raises
            # a LocaleError if any of these languages are invalid.
            LOGGER.error(err)
            raise ValueError(
                f"{self.__class__.__name__} must be initialized"
                f"with a list of valid supported locales"
            )

        for func, mapping in (
            (l10n.locale_from_params, self._args),
            (l10n.locale_from_headers, headers),
        ):
            loc_str = func(mapping)
            if loc_str:
                if not raw:
                    # This is the first-found locale string: set as raw
                    raw = loc_str
                # Check if locale string is a good match for the UI
                loc = l10n.best_match(loc_str, supported_locales)
                is_override = func is l10n.locale_from_params
                if loc != default_locale or is_override:
                    return raw, loc

        return raw, default_locale

    def _get_format(self, headers) -> Union[str, None]:
        """
        Get `Request` format type from query parameters or headers.

        :param headers: Dict of Request headers
        :returns: format value or None if not found/specified
        """

        # Optional f=html or f=json query param
        # Overrides Accept header and might differ from FORMAT_TYPES
        format_ = (self._args.get("f") or "").strip()
        if format_:
            return format_

        # Format not specified: get from Accept headers (MIME types)
        # e.g. format_ = 'text/html'
        h = headers.get("accept", headers.get("Accept", "")).strip()  # noqa
        (fmts, mimes) = zip(*FORMAT_TYPES.items())
        # basic support for complex types (i.e. with "q=0.x")
        for type_ in (t.split(";")[0].strip() for t in h.split(",") if t):
            if type_ in mimes:
                idx_ = mimes.index(type_)
                format_ = fmts[idx_]
                break

        return format_ or None

    @property
    def data(self) -> bytes:
        """Returns the additional data send with the Request (bytes)"""
        return self._data

    @property
    def params(self) -> dict:
        """Returns the Request query parameters dict"""
        return self._args

    @property
    def path_info(self) -> str:
        """Returns the web server request path info part"""
        return self._path_info

    @property
    def locale(self) -> l10n.Locale:
        """
        Returns the user-defined locale from the request object.
        If no locale has been defined or if it is invalid,
        the default server locale is returned.

        .. note::   The locale here determines the language in which pygeoapi
                    should return its responses. This may not be the language
                    that the user requested. It may also not be the language
                    that is supported by a collection provider, for example.
                    For this reason, you should pass the `raw_locale` property
                    to the :func:`l10n.get_plugin_locale` function, so that
                    the best match for the provider can be determined.

        :returns: babel.core.Locale
        """

        return self._locale

    @property
    def raw_locale(self) -> Union[str, None]:
        """
        Returns the raw locale string from the `Request` object.
        If no "lang" query parameter or `Accept-Language` header was found,
        `None` is returned.
        Pass this value to the :func:`l10n.get_plugin_locale` function to let
        the provider determine a best match for the locale, which may be
        different from the locale used by pygeoapi's UI.

        :returns: a locale string or None
        """

        return self._raw_locale

    @property
    def format(self) -> Union[str, None]:
        """
        Returns the content type format from the
        request query parameters or headers.

        :returns: Format name or None
        """

        return self._format

    @property
    def headers(self) -> dict:
        """
        Returns the dictionary of the headers from
        the request.

        :returns: Request headers dictionary
        """

        return self._headers

    def get_linkrel(self, format_: str) -> str:
        """
        Returns the hyperlink relationship (rel) attribute value for
        the given API format string.

        The string is compared against the request format and if it matches,
        the value 'self' is returned. Otherwise, 'alternate' is returned.
        However, if `format_` is 'json' and *no* request format was found,
        the relationship 'self' is returned as well (JSON is the default).

        :param format_: The format to compare the request format against.
        :returns: A string 'self' or 'alternate'.
        """

        fmt = format_.lower()
        if fmt == self._format or (fmt == F_JSON and not self._format):
            return "self"
        return "alternate"

    def is_valid(self, additional_formats=None) -> bool:
        """
        Returns True if:
            - the format is not set (None)
            - the requested format is supported
            - the requested format exists in a list if additional formats

        .. note::   Format names are matched in a case-insensitive manner.

        :param additional_formats: Optional additional supported formats list

        :returns: bool
        """

        if not self._format:
            return True
        if self._format in FORMAT_TYPES.keys():
            return True
        if self._format in (f.lower() for f in (additional_formats or ())):
            return True
        return False

    def get_response_headers(
        self,
        force_lang: l10n.Locale = None,
        force_type: str = None,
        force_encoding: str = None,
        **custom_headers,
    ) -> dict:
        """
        Prepares and returns a dictionary with Response object headers.

        This method always adds a 'Content-Language' header, where the value
        is determined by the 'lang' query parameter or 'Accept-Language'
        header from the request.
        If no language was requested, the default pygeoapi language is used,
        unless a `force_lang` override was specified (see notes below).

        A 'Content-Type' header is also always added to the response.
        If the user does not specify `force_type`, the header is based on
        the `format` APIRequest property. If that is invalid, the default MIME
        type `application/json` is used.

        ..note::    If a `force_lang` override is applied, that language
                    is always set as the 'Content-Language', regardless of
                    a 'lang' query parameter or 'Accept-Language' header.
                    If an API response always needs to be in the same
                    language, 'force_lang' should be set to that language.

        :param force_lang: An optional Content-Language header override.
        :param force_type: An optional Content-Type header override.
        :param force_encoding: An optional Content-Encoding header override.
        :returns: A header dict
        """

        headers = HEADERS.copy()
        headers.update(**custom_headers)
        l10n.set_response_language(headers, force_lang or self._locale)
        if force_type:
            # Set custom MIME type if specified
            headers["Content-Type"] = force_type
        elif self.is_valid() and self._format:
            # Set MIME type for valid formats
            headers["Content-Type"] = FORMAT_TYPES[self._format]

        if F_GZIP in FORMAT_TYPES:
            if force_encoding:
                headers["Content-Encoding"] = force_encoding
            elif F_GZIP in self._headers.get("Accept-Encoding", ""):
                headers["Content-Encoding"] = F_GZIP

        return headers

    def get_request_headers(self, headers) -> dict:
        """
        Obtains and returns a dictionary with Request object headers.

        This method adds the headers of the original request and
        makes them available to the API object.

        :returns: A header dict
        """

        headers_ = {item[0]: item[1] for item in headers.items()}
        return headers_


class API:
    """API object"""

    def __init__(self, config, openapi):
        """
        constructor

        :param config: configuration dict
        :param openapi: openapi dict

        :returns: `pygeoapi.API` instance
        """

        self.config = config
        self.openapi = openapi
        self.api_headers = get_api_rules(self.config).response_headers
        self.base_url = get_base_url(self.config)
        self.prefetcher = UrlPrefetcher()

        CHARSET[0] = config["server"].get("encoding", "utf-8")
        if config["server"].get("gzip"):
            FORMAT_TYPES[F_GZIP] = "application/gzip"
            FORMAT_TYPES.move_to_end(F_JSON)

        # Process language settings (first locale is default!)
        self.locales = l10n.get_locales(config)
        self.default_locale = self.locales[0]

        if "templates" not in self.config["server"]:
            self.config["server"]["templates"] = {"path": TEMPLATES}

        if "pretty_print" not in self.config["server"]:
            self.config["server"]["pretty_print"] = False

        self.pretty_print = self.config["server"]["pretty_print"]

        setup_logger(self.config["logging"])

        # Create config clone for HTML templating with modified base URL
        self.tpl_config = deepcopy(self.config)
        self.tpl_config["server"]["url"] = self.base_url

        self.manager = get_manager(self.config)
        LOGGER.info("Process manager plugin loaded")

    @gzip
    @pre_process
    @jsonldify
    def landing_page(self, request: Union[APIRequest, Any]) -> Tuple[dict, int, str]:
        """
        Provide API landing page

        :param request: A request object

        :returns: tuple of headers, status code, content
        """

        if not request.is_valid():
            return self.get_format_exception(request)

        fcm = {
            "links": [],
            "title": l10n.translate(
                self.config["metadata"]["identification"]["title"], request.locale
            ),
            "description": l10n.translate(
                self.config["metadata"]["identification"]["description"], request.locale
            ),
        }

        LOGGER.debug("Creating links")
        # TODO: put title text in config or translatable files?
<<<<<<< HEAD
        fcm["links"] = [
            {
                "rel": request.get_linkrel(F_JSON),
                "type": FORMAT_TYPES[F_JSON],
                "title": l10n.translate("This document as JSON", request.locale),
                "href": f"{self.base_url}?f={F_JSON}",
            },
            {
                "rel": request.get_linkrel(F_JSONLD),
                "type": FORMAT_TYPES[F_JSONLD],
                "title": l10n.translate(
                    "This document as RDF (JSON-LD)", request.locale
                ),  # noqa
                "href": f"{self.base_url}?f={F_JSONLD}",
            },
            {
                "rel": request.get_linkrel(F_HTML),
                "type": FORMAT_TYPES[F_HTML],
                "title": l10n.translate("This document as HTML", request.locale),
                "href": f"{self.base_url}?f={F_HTML}",
                "hreflang": self.default_locale,
            },
            {
                "rel": "service-desc",
                "type": "application/vnd.oai.openapi+json;version=3.0",
                "title": l10n.translate(
                    "The OpenAPI definition as JSON", request.locale
                ),  # noqa
                "href": f"{self.base_url}/openapi",
            },
            {
                "rel": "service-doc",
                "type": FORMAT_TYPES[F_HTML],
                "title": l10n.translate(
                    "The OpenAPI definition as HTML", request.locale
                ),  # noqa
                "href": f"{self.base_url}/openapi?f={F_HTML}",
                "hreflang": self.default_locale,
            },
            {
                "rel": "conformance",
                "type": FORMAT_TYPES[F_JSON],
                "title": l10n.translate("Conformance", request.locale),
                "href": f"{self.base_url}/conformance",
            },
            {
                "rel": "data",
                "type": FORMAT_TYPES[F_JSON],
                "title": l10n.translate("Collections", request.locale),
                "href": self.get_collections_url(),
            },
            {
                "rel": "http://www.opengis.net/def/rel/ogc/1.0/processes",
                "type": FORMAT_TYPES[F_JSON],
                "title": l10n.translate("Processes", request.locale),
                "href": f"{self.base_url}/processes",
            },
            {
                "rel": "http://www.opengis.net/def/rel/ogc/1.0/job-list",
                "type": FORMAT_TYPES[F_JSON],
                "title": l10n.translate("Jobs", request.locale),
                "href": f"{self.base_url}/jobs",
            },
            {
                "rel": "http://www.opengis.net/def/rel/ogc/1.0/tiling-schemes",
                "type": FORMAT_TYPES[F_JSON],
                "title": l10n.translate(
                    "The list of supported tiling schemes as JSON", request.locale
                ),  # noqa
                "href": f"{self.base_url}/TileMatrixSets?f=json",
            },
            {
                "rel": "http://www.opengis.net/def/rel/ogc/1.0/tiling-schemes",
                "type": FORMAT_TYPES[F_HTML],
                "title": l10n.translate(
                    "The list of supported tiling schemes as HTML", request.locale
                ),  # noqa
                "href": f"{self.base_url}/TileMatrixSets?f=html",
            },
        ]
=======
        fcm['links'] = [{
            'rel': 'about',
            'type': 'text/html',
            'title': l10n.translate(
                self.config['metadata']['identification']['title'],
                request.locale),
            'href': self.config['metadata']['identification']['url']
        }, {
            'rel': request.get_linkrel(F_JSON),
            'type': FORMAT_TYPES[F_JSON],
            'title': l10n.translate('This document as JSON', request.locale),
            'href': f"{self.base_url}?f={F_JSON}"
        }, {
            'rel': request.get_linkrel(F_JSONLD),
            'type': FORMAT_TYPES[F_JSONLD],
            'title': l10n.translate('This document as RDF (JSON-LD)', request.locale),  # noqa
            'href': f"{self.base_url}?f={F_JSONLD}"
        }, {
            'rel': request.get_linkrel(F_HTML),
            'type': FORMAT_TYPES[F_HTML],
            'title': l10n.translate('This document as HTML', request.locale),
            'href': f"{self.base_url}?f={F_HTML}",
            'hreflang': self.default_locale
        }, {
            'rel': 'service-desc',
            'type': 'application/vnd.oai.openapi+json;version=3.0',
            'title': l10n.translate('The OpenAPI definition as JSON', request.locale),  # noqa
            'href': f"{self.base_url}/openapi"
        }, {
            'rel': 'service-doc',
            'type': FORMAT_TYPES[F_HTML],
            'title': l10n.translate('The OpenAPI definition as HTML', request.locale),  # noqa
            'href': f"{self.base_url}/openapi?f={F_HTML}",
            'hreflang': self.default_locale
        }, {
            'rel': 'conformance',
            'type': FORMAT_TYPES[F_JSON],
            'title': l10n.translate('Conformance', request.locale),
            'href': f"{self.base_url}/conformance"
        }, {
            'rel': 'data',
            'type': FORMAT_TYPES[F_JSON],
            'title': l10n.translate('Collections', request.locale),
            'href': self.get_collections_url()
        }, {
            'rel': 'http://www.opengis.net/def/rel/ogc/1.0/processes',
            'type': FORMAT_TYPES[F_JSON],
            'title': l10n.translate('Processes', request.locale),
            'href': f"{self.base_url}/processes"
        }, {
            'rel': 'http://www.opengis.net/def/rel/ogc/1.0/job-list',
            'type': FORMAT_TYPES[F_JSON],
            'title': l10n.translate('Jobs', request.locale),
            'href': f"{self.base_url}/jobs"
        }, {
            'rel': 'http://www.opengis.net/def/rel/ogc/1.0/tiling-schemes',
            'type': FORMAT_TYPES[F_JSON],
            'title': l10n.translate('The list of supported tiling schemes as JSON', request.locale),  # noqa
            'href': f"{self.base_url}/TileMatrixSets?f=json"
        }, {
            'rel': 'http://www.opengis.net/def/rel/ogc/1.0/tiling-schemes',
            'type': FORMAT_TYPES[F_HTML],
            'title': l10n.translate('The list of supported tiling schemes as HTML', request.locale),  # noqa
            'href': f"{self.base_url}/TileMatrixSets?f=html"
        }]
>>>>>>> 51087502

        headers = request.get_response_headers(**self.api_headers)
        if request.format == F_HTML:  # render

            fcm["processes"] = False
            fcm["stac"] = False
            fcm["collection"] = False

            if filter_dict_by_key_value(self.config["resources"], "type", "process"):
                fcm["processes"] = True

            if filter_dict_by_key_value(
                self.config["resources"], "type", "stac-collection"
            ):
                fcm["stac"] = True

            if filter_dict_by_key_value(self.config["resources"], "type", "collection"):
                fcm["collection"] = True

            content = render_j2_template(
                self.tpl_config, "landing_page.html", fcm, request.locale
            )
            return headers, HTTPStatus.OK, content

        if request.format == F_JSONLD:
            return headers, HTTPStatus.OK, to_json(self.fcmld, self.pretty_print)

        return headers, HTTPStatus.OK, to_json(fcm, self.pretty_print)

    @gzip
    @pre_process
    def openapi_(self, request: Union[APIRequest, Any]) -> Tuple[dict, int, str]:
        """
        Provide OpenAPI document

        :param request: A request object
        :param openapi: dict of OpenAPI definition

        :returns: tuple of headers, status code, content
        """

        if not request.is_valid():
            return self.get_format_exception(request)

        headers = request.get_response_headers(**self.api_headers)

        if request.format == F_HTML:
            template = "openapi/swagger.html"
            if request._args.get("ui") == "redoc":
                template = "openapi/redoc.html"

            path = f"{self.base_url}/openapi"
            data = {"openapi-document-path": path}
            content = render_j2_template(
                self.tpl_config, template, data, request.locale
            )
            return headers, HTTPStatus.OK, content

        headers["Content-Type"] = "application/vnd.oai.openapi+json;version=3.0"  # noqa

        if isinstance(self.openapi, dict):
            return headers, HTTPStatus.OK, to_json(self.openapi, self.pretty_print)
        else:
            return headers, HTTPStatus.OK, self.openapi

    @gzip
    @pre_process
    def conformance(self, request: Union[APIRequest, Any]) -> Tuple[dict, int, str]:
        """
        Provide conformance definition

        :param request: A request object

        :returns: tuple of headers, status code, content
        """

        apis_dict = all_apis()

        if not request.is_valid():
            return self.get_format_exception(request)

        conformance_list = CONFORMANCE_CLASSES

        for key, value in self.config["resources"].items():
            if value["type"] == "process":
                conformance_list.extend(apis_dict["process"].CONFORMANCE_CLASSES)
            else:
                for provider in value["providers"]:
                    if provider["type"] in apis_dict:
                        conformance_list.extend(
                            apis_dict[provider["type"]].CONFORMANCE_CLASSES
                        )
                    if provider["type"] == "feature":
                        conformance_list.extend(
                            apis_dict["itemtypes"].CONFORMANCE_CLASSES_FEATURES
                        )  # noqa
                    if provider["type"] == "record":
                        conformance_list.extend(
                            apis_dict["itemtypes"].CONFORMANCE_CLASSES_RECORDS
                        )

        conformance = {"conformsTo": sorted(list(set(conformance_list)))}

        headers = request.get_response_headers(**self.api_headers)
        if request.format == F_HTML:  # render
            content = render_j2_template(
                self.tpl_config, "conformance.html", conformance, request.locale
            )
            return headers, HTTPStatus.OK, content

        return headers, HTTPStatus.OK, to_json(conformance, self.pretty_print)

    @gzip
    @pre_process
    @jsonldify
    def describe_collections(
        self, request: Union[APIRequest, Any], dataset=None
    ) -> Tuple[dict, int, str]:
        """
        Provide collection metadata

        :param request: A request object
        :param dataset: name of collection

        :returns: tuple of headers, status code, content
        """

        if not request.is_valid():
            return self.get_format_exception(request)
        headers = request.get_response_headers(**self.api_headers)

        fcm = {"collections": [], "links": []}

        collections = filter_dict_by_key_value(
            self.config["resources"], "type", "collection"
        )
        if all([dataset is not None, dataset not in collections.keys()]):
            msg = "Collection not found"
            return self.get_exception(
                HTTPStatus.NOT_FOUND, headers, request.format, "NotFound", msg
            )

        if dataset is not None:
            collections_dict = {k: v for k, v in collections.items() if k == dataset}
        else:
            collections_dict = collections

        LOGGER.debug("Creating collections")
        for k, v in collections_dict.items():
            if v.get("visibility", "default") == "hidden":
                LOGGER.debug(f"Skipping hidden layer: {k}")
                continue
            collection_data = get_provider_default(v["providers"])
            collection_data_type = collection_data["type"]

            collection_data_format = None

            if "format" in collection_data:
                collection_data_format = collection_data["format"]

            is_vector_tile = collection_data_type == "tile" and collection_data_format[
                "name"
            ] not in [F_PNG, F_JPEG]

            collection = {
                "id": k,
                "title": l10n.translate(v["title"], request.locale),
                "description": l10n.translate(v["description"], request.locale),  # noqa
                "keywords": l10n.translate(v["keywords"], request.locale),
                "links": [],
            }

            bbox = v["extents"]["spatial"]["bbox"]
            # The output should be an array of bbox, so if the user only
            # provided a single bbox, wrap it in a array.
            if not isinstance(bbox[0], list):
                bbox = [bbox]
            collection["extent"] = {"spatial": {"bbox": bbox}}
            if "crs" in v["extents"]["spatial"]:
                collection["extent"]["spatial"]["crs"] = v["extents"]["spatial"]["crs"]

            t_ext = v.get("extents", {}).get("temporal", {})
            if t_ext:
                begins = dategetter("begin", t_ext)
                ends = dategetter("end", t_ext)
                collection["extent"]["temporal"] = {"interval": [[begins, ends]]}
                if "trs" in t_ext:
                    collection["extent"]["temporal"]["trs"] = t_ext["trs"]

            LOGGER.debug("Processing configured collection links")
            for link in l10n.translate(v.get("links", []), request.locale):
                lnk = {
                    "type": link["type"],
                    "rel": link["rel"],
                    "title": l10n.translate(link["title"], request.locale),
                    "href": l10n.translate(link["href"], request.locale),
                }
                if "hreflang" in link:
                    lnk["hreflang"] = l10n.translate(link["hreflang"], request.locale)
                content_length = link.get("length", 0)

                if lnk["rel"] == "enclosure" and content_length == 0:
                    # Issue HEAD request for enclosure links without length
                    lnk_headers = self.prefetcher.get_headers(lnk["href"])
                    content_length = int(lnk_headers.get("content-length", 0))
                    content_type = lnk_headers.get("content-type", lnk["type"])
                    if content_length == 0:
                        # Skip this (broken) link
                        LOGGER.debug(f"Enclosure {lnk['href']} is invalid")
                        continue
                    if content_type != lnk["type"]:
                        # Update content type if different from specified
                        lnk["type"] = content_type
                        LOGGER.debug(f"Fixed media type for enclosure {lnk['href']}")

                if content_length > 0:
                    lnk["length"] = content_length

                collection["links"].append(lnk)

            # TODO: provide translations
            LOGGER.debug("Adding JSON and HTML link relations")
            collection["links"].append(
                {
                    "type": FORMAT_TYPES[F_JSON],
                    "rel": "root",
                    "title": l10n.translate(
                        "The landing page of this server as JSON", request.locale
                    ),  # noqa
                    "href": f"{self.base_url}?f={F_JSON}",
                }
            )
            collection["links"].append(
                {
                    "type": FORMAT_TYPES[F_HTML],
                    "rel": "root",
                    "title": l10n.translate(
                        "The landing page of this server as HTML", request.locale
                    ),  # noqa
                    "href": f"{self.base_url}?f={F_HTML}",
                }
            )
            collection["links"].append(
                {
                    "type": FORMAT_TYPES[F_JSON],
                    "rel": request.get_linkrel(F_JSON),
                    "title": l10n.translate(
                        "This document as JSON", request.locale
                    ),  # noqa
                    "href": f"{self.get_collections_url()}/{k}?f={F_JSON}",
                }
            )
            collection["links"].append(
                {
                    "type": FORMAT_TYPES[F_JSONLD],
                    "rel": request.get_linkrel(F_JSONLD),
                    "title": l10n.translate(
                        "This document as RDF (JSON-LD)", request.locale
                    ),  # noqa
                    "href": f"{self.get_collections_url()}/{k}?f={F_JSONLD}",
                }
            )
            collection["links"].append(
                {
                    "type": FORMAT_TYPES[F_HTML],
                    "rel": request.get_linkrel(F_HTML),
                    "title": l10n.translate(
                        "This document as HTML", request.locale
                    ),  # noqa
                    "href": f"{self.get_collections_url()}/{k}?f={F_HTML}",
                }
            )

            if collection_data_type in ["feature", "coverage", "record"]:
                collection["links"].append(
                    {
                        "type": FORMAT_TYPES[F_JSON],
                        "rel": f"{OGC_RELTYPES_BASE}/schema",
                        "title": l10n.translate(
                            "Schema of collection in JSON", request.locale
                        ),  # noqa
                        "href": f"{self.get_collections_url()}/{k}/schema?f={F_JSON}",  # noqa
                    }
                )
                collection["links"].append(
                    {
                        "type": FORMAT_TYPES[F_HTML],
                        "rel": f"{OGC_RELTYPES_BASE}/schema",
                        "title": l10n.translate(
                            "Schema of collection in HTML", request.locale
                        ),  # noqa
                        "href": f"{self.get_collections_url()}/{k}/schema?f={F_HTML}",  # noqa
                    }
                )

            if is_vector_tile or collection_data_type in ["feature", "record"]:
                # TODO: translate
                collection["itemType"] = collection_data_type
                LOGGER.debug("Adding feature/record based links")
                collection["links"].append(
                    {
                        "type": "application/schema+json",
                        "rel": "http://www.opengis.net/def/rel/ogc/1.0/queryables",
                        "title": l10n.translate(
                            "Queryables for this collection as JSON", request.locale
                        ),  # noqa
                        "href": f"{self.get_collections_url()}/{k}/queryables?f={F_JSON}",  # noqa
                    }
                )
                collection["links"].append(
                    {
                        "type": FORMAT_TYPES[F_HTML],
                        "rel": "http://www.opengis.net/def/rel/ogc/1.0/queryables",
                        "title": l10n.translate(
                            "Queryables for this collection as HTML", request.locale
                        ),  # noqa
                        "href": f"{self.get_collections_url()}/{k}/queryables?f={F_HTML}",  # noqa
                    }
                )
                collection["links"].append(
                    {
                        "type": "application/geo+json",
                        "rel": "items",
                        "title": l10n.translate(
                            "Items as GeoJSON", request.locale
                        ),  # noqa
                        "href": f"{self.get_collections_url()}/{k}/items?f={F_JSON}",  # noqa
                    }
                )
                collection["links"].append(
                    {
                        "type": FORMAT_TYPES[F_JSONLD],
                        "rel": "items",
                        "title": l10n.translate(
                            "Items as RDF (GeoJSON-LD)", request.locale
                        ),  # noqa
                        "href": f"{self.get_collections_url()}/{k}/items?f={F_JSONLD}",  # noqa
                    }
                )
                collection["links"].append(
                    {
                        "type": FORMAT_TYPES[F_HTML],
                        "rel": "items",
                        "title": l10n.translate(
                            "Items as HTML", request.locale
                        ),  # noqa
                        "href": f"{self.get_collections_url()}/{k}/items?f={F_HTML}",  # noqa
                    }
                )

                # OAPIF Part 2 - list supported CRSs and StorageCRS
                if collection_data_type == "feature":
                    collection["crs"] = get_supported_crs_list(
                        collection_data, DEFAULT_CRS_LIST
                    )  # noqa
                    collection["storageCRS"] = collection_data.get(
                        "storage_crs", DEFAULT_STORAGE_CRS
                    )  # noqa
                    if "storage_crs_coordinate_epoch" in collection_data:
                        collection["storageCrsCoordinateEpoch"] = collection_data.get(
                            "storage_crs_coordinate_epoch"
                        )  # noqa

            elif collection_data_type == "coverage":
                # TODO: translate
                LOGGER.debug("Adding coverage based links")
                collection["links"].append(
                    {
                        "type": "application/prs.coverage+json",
                        "rel": f"{OGC_RELTYPES_BASE}/coverage",
                        "title": l10n.translate("Coverage data", request.locale),
                        "href": f"{self.get_collections_url()}/{k}/coverage?f={F_JSON}",  # noqa
                    }
                )
                if collection_data_format is not None:
                    title_ = l10n.translate("Coverage data as", request.locale)  # noqa
                    title_ = f"{title_} {collection_data_format['name']}"
                    collection["links"].append(
                        {
                            "type": collection_data_format["mimetype"],
                            "rel": f"{OGC_RELTYPES_BASE}/coverage",
                            "title": title_,
                            "href": f"{self.get_collections_url()}/{k}/coverage?f={collection_data_format['name']}",  # noqa
                        }
                    )
                if dataset is not None:
                    LOGGER.debug("Creating extended coverage metadata")
                    try:
                        provider_def = get_provider_by_type(
                            self.config["resources"][k]["providers"], "coverage"
                        )
                        p = load_plugin("provider", provider_def)
                    except ProviderConnectionError:
                        msg = "connection error (check logs)"
                        return self.get_exception(
                            HTTPStatus.INTERNAL_SERVER_ERROR,
                            headers,
                            request.format,
                            "NoApplicableCode",
                            msg,
                        )
                    except ProviderTypeError:
                        pass
                    else:
                        collection["extent"]["spatial"]["grid"] = [
                            {
                                "cellsCount": p._coverage_properties["width"],
                                "resolution": p._coverage_properties["resx"],
                            },
                            {
                                "cellsCount": p._coverage_properties["height"],
                                "resolution": p._coverage_properties["resy"],
                            },
                        ]

            try:
                tile = get_provider_by_type(v["providers"], "tile")
                p = load_plugin("provider", tile)
            except ProviderConnectionError:
                msg = "connection error (check logs)"
                return self.get_exception(
                    HTTPStatus.INTERNAL_SERVER_ERROR,
                    headers,
                    request.format,
                    "NoApplicableCode",
                    msg,
                )
            except ProviderTypeError:
                tile = None

            if tile:
                # TODO: translate

                LOGGER.debug("Adding tile links")
                collection["links"].append(
                    {
                        "type": FORMAT_TYPES[F_JSON],
                        "rel": f"http://www.opengis.net/def/rel/ogc/1.0/tilesets-{p.tile_type}",  # noqa
                        "title": l10n.translate("Tiles as JSON", request.locale),
                        "href": f"{self.get_collections_url()}/{k}/tiles?f={F_JSON}",  # noqa
                    }
                )
                collection["links"].append(
                    {
                        "type": FORMAT_TYPES[F_HTML],
                        "rel": f"http://www.opengis.net/def/rel/ogc/1.0/tilesets-{p.tile_type}",  # noqa
                        "title": l10n.translate("Tiles as HTML", request.locale),
                        "href": f"{self.get_collections_url()}/{k}/tiles?f={F_HTML}",  # noqa
                    }
                )

            try:
                map_ = get_provider_by_type(v["providers"], "map")
            except ProviderTypeError:
                map_ = None

            if map_:
                LOGGER.debug("Adding map links")

                map_mimetype = map_["format"]["mimetype"]
                map_format = map_["format"]["name"]

                title_ = l10n.translate("Map as", request.locale)
                title_ = f"{title_} {map_format}"

                collection["links"].append(
                    {
                        "type": map_mimetype,
                        "rel": "http://www.opengis.net/def/rel/ogc/1.0/map",
                        "title": title_,
                        "href": f"{self.get_collections_url()}/{k}/map?f={map_format}",  # noqa
                    }
                )

            try:
                edr = get_provider_by_type(v["providers"], "edr")
                p = load_plugin("provider", edr)
            except ProviderConnectionError:
                msg = "connection error (check logs)"
                return self.get_exception(
                    HTTPStatus.INTERNAL_SERVER_ERROR,
                    headers,
                    request.format,
                    "NoApplicableCode",
                    msg,
                )
            except ProviderTypeError:
                edr = None

            if edr:
                # TODO: translate
                LOGGER.debug("Adding EDR links")
                parameters = p.get_fields()
                if parameters:
                    collection["parameter_names"] = {}
                    for key, value in parameters.items():
                        collection["parameter_names"][key] = {
                            "id": key,
                            "type": "Parameter",
                            "name": value["title"],
                            "unit": {
                                "label": {"en": value["title"]},
                                "symbol": {
                                    "value": value["x-ogc-unit"],
                                    "type": "http://www.opengis.net/def/uom/UCUM/",  # noqa
                                },
                            },
                        }

                for qt in p.get_query_types():
                    title1 = l10n.translate(
                        "query for this collection as JSON", request.locale
                    )  # noqa
                    title1 = f"{qt} {title1}"
                    title2 = l10n.translate(
                        "query for this collection as HTML", request.locale
                    )  # noqa
                    title2 = f"{qt} {title2}"

                    collection["links"].append(
                        {
                            "type": "application/json",
                            "rel": "data",
                            "title": title1,
                            "href": f"{self.get_collections_url()}/{k}/{qt}?f={F_JSON}",  # noqa
                        }
                    )
                    collection["links"].append(
                        {
                            "type": FORMAT_TYPES[F_HTML],
                            "rel": "data",
                            "title": title2,
                            "href": f"{self.get_collections_url()}/{k}/{qt}?f={F_HTML}",  # noqa
                        }
                    )

            if dataset is not None and k == dataset:
                fcm = collection
                break

            fcm["collections"].append(collection)

        if dataset is None:
            # TODO: translate
            fcm["links"].append(
                {
                    "type": FORMAT_TYPES[F_JSON],
                    "rel": request.get_linkrel(F_JSON),
                    "title": l10n.translate(
                        "This document as JSON", request.locale
                    ),  # noqa
                    "href": f"{self.get_collections_url()}?f={F_JSON}",
                }
            )
            fcm["links"].append(
                {
                    "type": FORMAT_TYPES[F_JSONLD],
                    "rel": request.get_linkrel(F_JSONLD),
                    "title": l10n.translate(
                        "This document as RDF (JSON-LD)", request.locale
                    ),  # noqa
                    "href": f"{self.get_collections_url()}?f={F_JSONLD}",
                }
            )
            fcm["links"].append(
                {
                    "type": FORMAT_TYPES[F_HTML],
                    "rel": request.get_linkrel(F_HTML),
                    "title": l10n.translate(
                        "This document as HTML", request.locale
                    ),  # noqa
                    "href": f"{self.get_collections_url()}?f={F_HTML}",
                }
            )

        if request.format == F_HTML:  # render
            fcm["collections_path"] = self.get_collections_url()
            if dataset is not None:
                content = render_j2_template(
                    self.tpl_config, "collections/collection.html", fcm, request.locale
                )
            else:
                content = render_j2_template(
                    self.tpl_config, "collections/index.html", fcm, request.locale
                )

            return headers, HTTPStatus.OK, content

        if request.format == F_JSONLD:
            jsonld = self.fcmld.copy()
            if dataset is not None:
                jsonld["dataset"] = jsonldify_collection(self, fcm, request.locale)
            else:
                jsonld["dataset"] = [
                    jsonldify_collection(self, c, request.locale)
                    for c in fcm.get("collections", [])
                ]
            return headers, HTTPStatus.OK, to_json(jsonld, self.pretty_print)

        return headers, HTTPStatus.OK, to_json(fcm, self.pretty_print)

    @gzip
    @pre_process
    def get_collection_schema(
        self, request: Union[APIRequest, Any], dataset
    ) -> Tuple[dict, int, str]:
        """
        Returns a collection schema

        :param request: A request object
        :param dataset: dataset name

        :returns: tuple of headers, status code, content
        """

        headers = request.get_response_headers(**self.api_headers)

        if any([dataset is None, dataset not in self.config["resources"].keys()]):

            msg = "Collection not found"
            return self.get_exception(
                HTTPStatus.NOT_FOUND, headers, request.format, "NotFound", msg
            )

        LOGGER.debug("Creating collection schema")
        try:
            LOGGER.debug("Loading feature provider")
            p = load_plugin(
                "provider",
                get_provider_by_type(
                    self.config["resources"][dataset]["providers"], "feature"
                ),
            )
        except ProviderTypeError:
            try:
                LOGGER.debug("Loading coverage provider")
                p = load_plugin(
                    "provider",
                    get_provider_by_type(
                        self.config["resources"][dataset]["providers"], "coverage"
                    ),
                )  # noqa
            except ProviderTypeError:
                LOGGER.debug("Loading record provider")
                p = load_plugin(
                    "provider",
                    get_provider_by_type(
                        self.config["resources"][dataset]["providers"], "record"
                    ),
                )
        except ProviderGenericError as err:
            LOGGER.error(err)
            return self.get_exception(
                err.http_status_code,
                headers,
                request.format,
                err.ogc_exception_code,
                err.message,
            )

        schema = {
            "type": "object",
            "title": l10n.translate(
                self.config["resources"][dataset]["title"], request.locale
            ),
            "properties": {},
            "$schema": "http://json-schema.org/draft/2019-09/schema",
            "$id": f"{self.get_collections_url()}/{dataset}/schema",
        }

        if p.type != "coverage":
            schema["properties"]["geometry"] = {
                "$ref": "https://geojson.org/schema/Geometry.json",
                "x-ogc-role": "primary-geometry",
            }

        for k, v in p.fields.items():
            schema["properties"][k] = v
            if v.get("format") is None:
                schema["properties"][k].pop("format", None)

            if k == p.id_field:
                schema["properties"][k]["x-ogc-role"] = "id"
            if k == p.time_field:
                schema["properties"][k]["x-ogc-role"] = "primary-instant"

        if request.format == F_HTML:  # render
            schema["title"] = l10n.translate(
                self.config["resources"][dataset]["title"], request.locale
            )

            schema["collections_path"] = self.get_collections_url()

            content = render_j2_template(
                self.tpl_config, "collections/schema.html", schema, request.locale
            )

            return headers, HTTPStatus.OK, content

        headers["Content-Type"] = "application/schema+json"

        return headers, HTTPStatus.OK, to_json(schema, self.pretty_print)

    def get_exception(
        self, status, headers, format_, code, description
    ) -> Tuple[dict, int, str]:
        """
        Exception handler

        :param status: HTTP status code
        :param headers: dict of HTTP response headers
        :param format_: format string
        :param code: OGC API exception code
        :param description: OGC API exception code

        :returns: tuple of headers, status, and message
        """

        exception_info = sys.exc_info()
        LOGGER.error(
            description,
            exc_info=exception_info if exception_info[0] is not None else None,
        )
        exception = {"code": code, "type": code, "description": description}

        if format_ == F_HTML:
            headers["Content-Type"] = FORMAT_TYPES[F_HTML]
            content = render_j2_template(
                self.config, "exception.html", exception, SYSTEM_LOCALE
            )
        else:
            content = to_json(exception, self.pretty_print)

        return headers, status, content

    def get_format_exception(self, request) -> Tuple[dict, int, str]:
        """
        Returns a format exception.

        :param request: An APIRequest instance.

        :returns: tuple of (headers, status, message)
        """

        # Content-Language is in the system locale (ignore language settings)
        headers = request.get_response_headers(SYSTEM_LOCALE, **self.api_headers)
        msg = f"Invalid format: {request.format}"
        return self.get_exception(
            HTTPStatus.BAD_REQUEST,
            headers,
            request.format,
            "InvalidParameterValue",
            msg,
        )

    def get_collections_url(self):
        return f"{self.base_url}/collections"

    @staticmethod
    def _create_crs_transform_spec(
        config: dict,
        query_crs_uri: Optional[str] = None,
    ) -> Union[None, CrsTransformSpec]:
        """Create a `CrsTransformSpec` instance based on provider config and
        *crs* query parameter.

        :param config: Provider config dictionary.
        :type config: dict
        :param query_crs_uri: Uniform resource identifier of the coordinate
            reference system (CRS) specified in query parameter (if specified).
        :type query_crs_uri: str, optional

        :raises ValueError: Error raised if the CRS specified in the query
            parameter is not in the list of supported CRSs of the provider.
        :raises `CRSError`: Error raised if no CRS could be identified from the
            query *crs* parameter (URI).

        :returns: `CrsTransformSpec` instance if the CRS specified in query
            parameter differs from the storage CRS, else `None`.
        :rtype: Union[None, CrsTransformSpec]
        """
        # Get storage/default CRS for Collection.
        storage_crs_uri = config.get("storage_crs", DEFAULT_STORAGE_CRS)

        if not query_crs_uri:
            if storage_crs_uri in DEFAULT_CRS_LIST:
                # Could be that storageCRS is
                # http://www.opengis.net/def/crs/OGC/1.3/CRS84h
                query_crs_uri = storage_crs_uri
            else:
                query_crs_uri = DEFAULT_CRS
            LOGGER.debug(f"no crs parameter, using default: {query_crs_uri}")

        supported_crs_list = get_supported_crs_list(config, DEFAULT_CRS_LIST)
        # Check that the crs specified by the query parameter is supported.
        if query_crs_uri not in supported_crs_list:
            raise ValueError(
                f"CRS {query_crs_uri!r} not supported for this "
                "collection. List of supported CRSs: "
                f'{", ".join(supported_crs_list)}.'
            )
        crs_out = get_crs_from_uri(query_crs_uri)

        storage_crs = get_crs_from_uri(storage_crs_uri)
        # Check if the crs specified in query parameter differs from the
        # storage crs.
        if str(storage_crs) != str(crs_out):
            LOGGER.debug(f"CRS transformation: {storage_crs} -> {crs_out}")
            return CrsTransformSpec(
                source_crs_uri=storage_crs_uri,
                source_crs_wkt=storage_crs.to_wkt(),
                target_crs_uri=query_crs_uri,
                target_crs_wkt=crs_out.to_wkt(),
            )
        else:
            LOGGER.debug("No CRS transformation")
            return None

    @staticmethod
    def _set_content_crs_header(
        headers: dict,
        config: dict,
        query_crs_uri: Optional[str] = None,
    ):
        """Set the *Content-Crs* header in responses from providers of Feature
        type.

        :param headers: Response headers dictionary.
        :type headers: dict
        :param config: Provider config dictionary.
        :type config: dict
        :param query_crs_uri: Uniform resource identifier of the coordinate
            reference system specified in query parameter (if specified).
        :type query_crs_uri: str, optional
        """
        if query_crs_uri:
            content_crs_uri = query_crs_uri
        else:
            # If empty use default CRS
            storage_crs_uri = config.get("storage_crs", DEFAULT_STORAGE_CRS)
            if storage_crs_uri in DEFAULT_CRS_LIST:
                # Could be that storageCRS is one of the defaults like
                # http://www.opengis.net/def/crs/OGC/1.3/CRS84h
                content_crs_uri = storage_crs_uri
            else:
                content_crs_uri = DEFAULT_CRS

        headers["Content-Crs"] = f"<{content_crs_uri}>"


def validate_bbox(value=None) -> list:
    """
    Helper function to validate bbox parameter

    :param value: `list` of minx, miny, maxx, maxy

    :returns: bbox as `list` of `float` values
    """

    if value is None:
        LOGGER.debug("bbox is empty")
        return []

    bbox = value.split(",")

    if len(bbox) not in [4, 6]:
        msg = (
            "bbox should be either 4 values (minx,miny,maxx,maxy) "
            "or 6 values (minx,miny,minz,maxx,maxy,maxz)"
        )
        LOGGER.debug(msg)
        raise ValueError(msg)

    try:
        bbox = [float(c) for c in bbox]
    except ValueError as err:
        msg = "bbox values must be numbers"
        err.args = (msg,)
        LOGGER.debug(msg)
        raise

    if (len(bbox) == 4 and bbox[1] > bbox[3]) or (len(bbox) == 6 and bbox[1] > bbox[4]):
        msg = "miny should be less than maxy"
        LOGGER.debug(msg)
        raise ValueError(msg)

    if (len(bbox) == 4 and bbox[0] > bbox[2]) or (len(bbox) == 6 and bbox[0] > bbox[3]):
        msg = "minx is greater than maxx (possibly antimeridian bbox)"
        LOGGER.debug(msg)

    if len(bbox) == 6 and bbox[2] > bbox[5]:
        msg = "minz should be less than maxz"
        LOGGER.debug(msg)
        raise ValueError(msg)

    return bbox


def validate_datetime(resource_def, datetime_=None) -> str:
    """
    Helper function to validate temporal parameter

    :param resource_def: `dict` of configuration resource definition
    :param datetime_: `str` of datetime parameter

    :returns: `str` of datetime input, if valid
    """

    # TODO: pass datetime to query as a `datetime` object
    # we would need to ensure partial dates work accordingly
    # as well as setting '..' values to `None` so that underlying
    # providers can just assume a `datetime.datetime` object
    #
    # NOTE: needs testing when passing partials from API to backend

    datetime_invalid = False

    if datetime_ is not None and "temporal" in resource_def:

        dateparse_begin = partial(dateparse, default=datetime.min)
        dateparse_end = partial(dateparse, default=datetime.max)
        unix_epoch = datetime(1970, 1, 1, 0, 0, 0)
        dateparse_ = partial(dateparse, default=unix_epoch)

        te = resource_def["temporal"]

        try:
            if te["begin"] is not None and te["begin"].tzinfo is None:
                te["begin"] = te["begin"].replace(tzinfo=pytz.UTC)
            if te["end"] is not None and te["end"].tzinfo is None:
                te["end"] = te["end"].replace(tzinfo=pytz.UTC)
        except AttributeError:
            msg = "Configured times should be RFC3339"
            LOGGER.error(msg)
            raise ValueError(msg)

        if "/" in datetime_:  # envelope
            LOGGER.debug("detected time range")
            LOGGER.debug("Validating time windows")

            # normalize "" to ".." (actually changes datetime_)
            datetime_ = re.sub(r"^/", "../", datetime_)
            datetime_ = re.sub(r"/$", "/..", datetime_)

            datetime_begin, datetime_end = datetime_.split("/")
            if datetime_begin != "..":
                datetime_begin = dateparse_begin(datetime_begin)
                if datetime_begin.tzinfo is None:
                    datetime_begin = datetime_begin.replace(tzinfo=pytz.UTC)

            if datetime_end != "..":
                datetime_end = dateparse_end(datetime_end)
                if datetime_end.tzinfo is None:
                    datetime_end = datetime_end.replace(tzinfo=pytz.UTC)

            datetime_invalid = any(
                [
                    (
                        te["end"] is not None
                        and datetime_begin != ".."
                        and datetime_begin > te["end"]
                    ),
                    (
                        te["begin"] is not None
                        and datetime_end != ".."
                        and datetime_end < te["begin"]
                    ),
                ]
            )

        else:  # time instant
            LOGGER.debug("detected time instant")
            datetime__ = dateparse_(datetime_)
            if datetime__ != "..":
                if datetime__.tzinfo is None:
                    datetime__ = datetime__.replace(tzinfo=pytz.UTC)
            datetime_invalid = any(
                [
                    (
                        te["begin"] is not None
                        and datetime__ != ".."
                        and datetime__ < te["begin"]
                    ),
                    (
                        te["end"] is not None
                        and datetime__ != ".."
                        and datetime__ > te["end"]
                    ),
                ]
            )

    if datetime_invalid:
        msg = "datetime parameter out of range"
        LOGGER.debug(msg)
        raise ValueError(msg)

    return datetime_


def validate_subset(value: str) -> dict:
    """
    Helper function to validate subset parameter

    :param value: `subset` parameter

    :returns: dict of axis/values
    """

    subsets = {}

    for s in value.split(","):
        LOGGER.debug(f"Processing subset {s}")
        m = re.search(r"(.*)\((.*)\)", s)
        subset_name, values = m.group(1, 2)

        if '"' in values:
            LOGGER.debug("Values are strings")
            if values.count('"') % 2 != 0:
                msg = (
                    'Invalid format: subset should be like axis("min"[:"max"])'  # noqa
                )
                LOGGER.error(msg)
                raise ValueError(msg)
            try:
                LOGGER.debug("Value is an interval")
                m = re.search(r'"(\S+)":"(\S+)"', values)
                values = list(m.group(1, 2))
            except AttributeError:
                LOGGER.debug("Value is point")
                m = re.search(r'"(.*)"', values)
                values = [m.group(1)]
        else:
            LOGGER.debug("Values are numbers")
            try:
                LOGGER.debug("Value is an interval")
                m = re.search(r"(\S+):(\S+)", values)
                values = list(m.group(1, 2))
            except AttributeError:
                LOGGER.debug("Value is point")
                values = [values]

        subsets[subset_name] = list(map(get_typed_value, values))

    return subsets<|MERGE_RESOLUTION|>--- conflicted
+++ resolved
@@ -744,88 +744,6 @@
 
         LOGGER.debug("Creating links")
         # TODO: put title text in config or translatable files?
-<<<<<<< HEAD
-        fcm["links"] = [
-            {
-                "rel": request.get_linkrel(F_JSON),
-                "type": FORMAT_TYPES[F_JSON],
-                "title": l10n.translate("This document as JSON", request.locale),
-                "href": f"{self.base_url}?f={F_JSON}",
-            },
-            {
-                "rel": request.get_linkrel(F_JSONLD),
-                "type": FORMAT_TYPES[F_JSONLD],
-                "title": l10n.translate(
-                    "This document as RDF (JSON-LD)", request.locale
-                ),  # noqa
-                "href": f"{self.base_url}?f={F_JSONLD}",
-            },
-            {
-                "rel": request.get_linkrel(F_HTML),
-                "type": FORMAT_TYPES[F_HTML],
-                "title": l10n.translate("This document as HTML", request.locale),
-                "href": f"{self.base_url}?f={F_HTML}",
-                "hreflang": self.default_locale,
-            },
-            {
-                "rel": "service-desc",
-                "type": "application/vnd.oai.openapi+json;version=3.0",
-                "title": l10n.translate(
-                    "The OpenAPI definition as JSON", request.locale
-                ),  # noqa
-                "href": f"{self.base_url}/openapi",
-            },
-            {
-                "rel": "service-doc",
-                "type": FORMAT_TYPES[F_HTML],
-                "title": l10n.translate(
-                    "The OpenAPI definition as HTML", request.locale
-                ),  # noqa
-                "href": f"{self.base_url}/openapi?f={F_HTML}",
-                "hreflang": self.default_locale,
-            },
-            {
-                "rel": "conformance",
-                "type": FORMAT_TYPES[F_JSON],
-                "title": l10n.translate("Conformance", request.locale),
-                "href": f"{self.base_url}/conformance",
-            },
-            {
-                "rel": "data",
-                "type": FORMAT_TYPES[F_JSON],
-                "title": l10n.translate("Collections", request.locale),
-                "href": self.get_collections_url(),
-            },
-            {
-                "rel": "http://www.opengis.net/def/rel/ogc/1.0/processes",
-                "type": FORMAT_TYPES[F_JSON],
-                "title": l10n.translate("Processes", request.locale),
-                "href": f"{self.base_url}/processes",
-            },
-            {
-                "rel": "http://www.opengis.net/def/rel/ogc/1.0/job-list",
-                "type": FORMAT_TYPES[F_JSON],
-                "title": l10n.translate("Jobs", request.locale),
-                "href": f"{self.base_url}/jobs",
-            },
-            {
-                "rel": "http://www.opengis.net/def/rel/ogc/1.0/tiling-schemes",
-                "type": FORMAT_TYPES[F_JSON],
-                "title": l10n.translate(
-                    "The list of supported tiling schemes as JSON", request.locale
-                ),  # noqa
-                "href": f"{self.base_url}/TileMatrixSets?f=json",
-            },
-            {
-                "rel": "http://www.opengis.net/def/rel/ogc/1.0/tiling-schemes",
-                "type": FORMAT_TYPES[F_HTML],
-                "title": l10n.translate(
-                    "The list of supported tiling schemes as HTML", request.locale
-                ),  # noqa
-                "href": f"{self.base_url}/TileMatrixSets?f=html",
-            },
-        ]
-=======
         fcm['links'] = [{
             'rel': 'about',
             'type': 'text/html',
@@ -891,7 +809,6 @@
             'title': l10n.translate('The list of supported tiling schemes as HTML', request.locale),  # noqa
             'href': f"{self.base_url}/TileMatrixSets?f=html"
         }]
->>>>>>> 51087502
 
         headers = request.get_response_headers(**self.api_headers)
         if request.format == F_HTML:  # render
